--- conflicted
+++ resolved
@@ -1,8 +1,4 @@
-<<<<<<< HEAD
-libraryVersion: 67.2.0
-=======
 libraryVersion: 68.0.0
->>>>>>> a13f2420
 groupId: org.mozilla.appservices
 projects:
   autofill:
